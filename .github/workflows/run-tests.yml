--- conflicted
+++ resolved
@@ -26,11 +26,7 @@
       - name: Setup Node.js
         uses: actions/setup-node@v3
         with:
-<<<<<<< HEAD
-          node-version: '18'
-=======
           node-version: '20'
->>>>>>> 2d0e3acc
           cache: 'pnpm'
       
       - name: Get pnpm store directory
